from markup_document_converter.registry import get_parser, get_converter


def convert_document(content: str, source_format: str, target_format: str) -> str:
    """
    Convert the given document content from the source format into the target format
    using a universal AST.

    Args:
        content (str): Source document content as a string.
        source_format (str): Key identifying the input parser format
                             (e.g., 'markdown', 'rst').
        target_format (str): Key identifying the output converter format
                             (e.g., 'typst', 'latex').

    Returns:
        str: The fully rendered document in the target format.

    Raises:
        ValueError: If no parser or converter is found for the given format keys.
        Exception: Propagates any parsing or conversion errors.
    """

    parser = get_parser(source_format)

    ast_root = parser.to_AST(content)

    converter = get_converter(target_format)
<<<<<<< HEAD
    return converter.convert_document(ast_root)


def get_content(input_path: str) -> str:
    with open(input_path, "r", encoding="utf-8") as fp:
        content = fp.read()
    if not content.endswith("\n"):
        content += "\n"
    return content
=======
    return converter.convert_document(ast_root)
>>>>>>> b812b015
<|MERGE_RESOLUTION|>--- conflicted
+++ resolved
@@ -26,16 +26,4 @@
     ast_root = parser.to_AST(content)
 
     converter = get_converter(target_format)
-<<<<<<< HEAD
-    return converter.convert_document(ast_root)
-
-
-def get_content(input_path: str) -> str:
-    with open(input_path, "r", encoding="utf-8") as fp:
-        content = fp.read()
-    if not content.endswith("\n"):
-        content += "\n"
-    return content
-=======
-    return converter.convert_document(ast_root)
->>>>>>> b812b015
+    return converter.convert_document(ast_root)