--- conflicted
+++ resolved
@@ -283,7 +283,6 @@
         )
 
     def convert_inline_code(self, inline_code: ast_tree.InlineCode) -> str:
-<<<<<<< HEAD
         """
         Convert an inline code node to Typst inline code syntax.
 
@@ -293,10 +292,7 @@
         Returns:
             str: The Typst inline code with optional language specification.
         """
-        return f"```{inline_code.language+' ' if inline_code.language else ''}{inline_code.code}```"
-=======
         return f"```{inline_code.language or 'text'} {inline_code.code}```"
->>>>>>> d9038812
 
     def convert_image(self, image: ast_tree.Image) -> str:
         """
