--- conflicted
+++ resolved
@@ -354,11 +354,7 @@
     Represents an item within a list.
     """
 
-<<<<<<< HEAD
     def __init__(self, order, nesting, children=None, attributes: dict = None):
-=======
-    def __init__(self, order=None, children=None):
->>>>>>> 28f898ee
         """
         Initialize a ListItem node.
 
@@ -396,7 +392,6 @@
         """
         self.set_attribute("order", value)
 
-<<<<<<< HEAD
     @nesting.setter
     def nesting(self, value):
         """
@@ -406,6 +401,9 @@
             value (int): The new nesting level
         """
         self.set_attribute("nesting", value)
+
+    def convert(self, converter: "BaseConverter") -> str:
+        return converter.convert_list_item(self)
 
 
 class TaskListItem(ListItem):
@@ -441,10 +439,9 @@
             value (bool): The new checked state.
         """
         self.set_attribute("checked", value)
-=======
-    def convert(self, converter: "BaseConverter") -> str:
-        return converter.convert_list_item(self)
->>>>>>> 28f898ee
+
+    def convert(self, converter: "BaseConverter") -> str:
+        return converter.convert_task_list_item(self)
 
 
 class CodeBlock(ASTNode):
@@ -619,11 +616,7 @@
             source (str): The URL or link target.
             children (list, optional): Child nodes. Defaults to None. Represents link text.
         """
-<<<<<<< HEAD
         super().__init__("link", children, attributes={"source": source})
-=======
-        super().__init__("link", children=children, attributes={"source": source})
->>>>>>> 28f898ee
 
     @property
     def source(self):
@@ -642,12 +635,9 @@
         """
         self.set_attribute("source", value)
 
-<<<<<<< HEAD
-=======
     def convert(self, converter: "BaseConverter") -> str:
         return converter.convert_link(self)
 
->>>>>>> 28f898ee
 
 class HorizontalRule(ASTNode):
     """
@@ -749,49 +739,7 @@
         Args:
             value (str): The new alignment.
         """
-<<<<<<< HEAD
         self.set_attribute("alignment", value)
-=======
-        self.set_attribute("alignment", value)
-
-    def convert(self, converter: "BaseConverter") -> str:
-        return converter.convert_table_cell(self)
-
-
-class TaskListItem(ASTNode):
-    """
-    Represents a task list item with a checked/unchecked state.
-    """
-
-    def __init__(self, checked=False, children=None):
-        """
-        Initialize a TaskListItem node.
-
-        Args:
-            checked (bool, optional): Whether the task is checked. Defaults to False.
-            children (list, optional): List of children. Represents body of task list item
-        """
-        super().__init__(
-            "task_list_item", attributes={"checked": checked}, children=children
-        )
-
-    @property
-    def checked(self):
-        """
-        bool: Whether the task is checked.
-        """
-        return self.attributes.get("checked", False)
-
-    @checked.setter
-    def checked(self, value):
-        """
-        Set the checked state of the task.
-
-        Args:
-            value (bool): The new checked state.
-        """
-        self.set_attribute("checked", value)
-
-    def convert(self, converter: "BaseConverter") -> str:
-        return converter.convert_task_list_item(self)
->>>>>>> 28f898ee
+
+    def convert(self, converter: "BaseConverter") -> str:
+        return converter.convert_table_cell(self)