--- conflicted
+++ resolved
@@ -1,10 +1,6 @@
 [project]
 name = "markup-document-converter"
-<<<<<<< HEAD
-version = "0.1.3"
-=======
 version = "0.2.0"
->>>>>>> 679e3196
 description = ""
 authors = [
     {name = "Rafał Celiński",email = "dev@rafalcelinski.pl"},
