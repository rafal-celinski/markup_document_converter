[project]
name = "markup-document-converter"
version = "0.3.1"
description = ""
authors = [
    {name = "Rafał Celiński",email = "dev@rafalcelinski.pl"},
    {name = "Mateusz Łukasiewicz",email = "mateuszlu2106@gmail.com"},
    {name = "Przemysław Walecki", email= "p.walecki12@gmail.com"}
]
readme = "README.md"
requires-python = ">=3.13"
dependencies = [
    "pytest (>=8.3.5,<9.0.0)",
    "typer[all] (>=0.15.3,<0.16.0)",
<<<<<<< HEAD
    "pytest-cov (>=6.1.1,<7.0.0)"
=======
    "flask (>=3.1.1,<4.0.0)"
>>>>>>> b812b015
]

[tool.poetry]
packages = [{include = "markup_document_converter", from = "src"}]

[tool.poetry.scripts]
markdown_example = "tests.converters.markdown_converter_example:main"
markup_document_converter = "markup_document_converter.cli:app"
webapp = "markup_document_converter.webapp:main"

[tool.poetry.group.dev.dependencies]
black = "^25.1.0"
flake8 = "^7.1.2"
pre-commit = "^4.2.0"

[build-system]
requires = ["poetry-core>=2.0.0,<3.0.0"]
build-backend = "poetry.core.masonry.api"<|MERGE_RESOLUTION|>--- conflicted
+++ resolved
@@ -12,11 +12,8 @@
 dependencies = [
     "pytest (>=8.3.5,<9.0.0)",
     "typer[all] (>=0.15.3,<0.16.0)",
-<<<<<<< HEAD
     "pytest-cov (>=6.1.1,<7.0.0)"
-=======
     "flask (>=3.1.1,<4.0.0)"
->>>>>>> b812b015
 ]
 
 [tool.poetry]
